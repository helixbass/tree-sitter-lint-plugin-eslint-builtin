plugins:
  rustfmt:
    path: ../tree-sitter-lint-plugin-rustfmt
  rust-known-imports:
    path: ../tree-sitter-lint-plugin-rust-known-imports
rules:
  rustfmt/rustfmt:
    level: error
  rust-known-imports/known-imports:
    level: error
    options:
      known_imports:
        get_instance_provider_factory:
          module: crate
          kind: function
        assert_kind:
          module: crate
          kind: macro
        kind:
          module: crate
          kind: module
        AllComments:
          module: crate::all_comments
          kind: type
        CommentType:
          module: crate::ast_helpers
          kind: type
<<<<<<< HEAD
        get_array_expression_elements:
          module: crate::ast_helpers
          kind: function
=======
        Number:
          module: crate::ast_helpers
          kind: type
        NumberOrBigInt:
          module: crate::ast_helpers
          kind: type
>>>>>>> b4444da7
        get_call_expression_arguments:
          module: crate::ast_helpers
          kind: function
        get_comma_separated_optional_non_comment_named_children:
          module: crate::ast_helpers
          kind: function
        get_comment_type:
          module: crate::ast_helpers
          kind: function
        get_comment_contents:
          module: crate::ast_helpers
          kind: function
        get_cooked_value:
          module: crate::ast_helpers
          kind: function
        get_last_expression_of_sequence_expression:
          module: crate::ast_helpers
          kind: function
        get_method_definition_kind:
          module: crate::ast_helpers
          kind: function
<<<<<<< HEAD
        get_spread_element_argument:
          module: crate::ast_helpers
          kind: function
        is_chain_expression:
=======
        get_number_literal_value:
          module: crate::ast_helpers
          kind: function
        get_num_import_specifiers:
          module: crate::ast_helpers
          kind: function
        get_template_string_chunks:
          module: crate::ast_helpers
          kind: function
        is_async_function:
>>>>>>> b4444da7
          module: crate::ast_helpers
          kind: function
        is_class_member_static:
          module: crate::ast_helpers
          kind: function
        is_default_import_declaration:
          module: crate::ast_helpers
          kind: function
        is_for_of_await:
          module: crate::ast_helpers
          kind: function
        is_jsx_tag_name:
          module: crate::ast_helpers
          kind: function
        is_logical_expression:
          module: crate::ast_helpers
          kind: function
        is_tagged_template_expression:
          module: crate::ast_helpers
          kind: function
        MethodDefinitionKind:
          module: crate::ast_helpers
          kind: type
        next_non_parentheses_ancestor:
          module: crate::ast_helpers
          kind: trait_method
          trait: NodeExtJs
        skip_parentheses:
          module: crate::ast_helpers
          kind: trait_method
          trait: NodeExtJs
        globals:
          module: crate::conf
          kind: module
        DirectiveComments:
          module: crate::directive_comments
          kind: type
        directives_pattern:
          module: crate::directives
          kind: static
        Array:
          module: crate::kind
          kind: static
        Arguments:
          module: crate::kind
          kind: static
        ArrayPattern:
          module: crate::kind
          kind: static
        ArrowFunction:
          module: crate::kind
          kind: static
        AssignmentExpression:
          module: crate::kind
          kind: static
        AssignmentPattern:
          module: crate::kind
          kind: static
        AugmentedAssignmentExpression:
          module: crate::kind
          kind: static
        AwaitExpression:
          module: crate::kind
          kind: static
        BinaryExpression:
          module: crate::kind
          kind: static
        BreakStatement:
          module: crate::kind
          kind: static
        CallExpression:
          module: crate::kind
          kind: static
        CatchClause:
          module: crate::kind
          kind: static
        Class:
          module: crate::kind
          kind: static
        ClassBody:
          module: crate::kind
          kind: static
        ClassDeclaration:
          module: crate::kind
          kind: static
        ClassHeritage:
          module: crate::kind
          kind: static
        ClassStaticBlock:
          module: crate::kind
          kind: static
        Comment:
          module: crate::kind
          kind: static
        ComputedPropertyName:
          module: crate::kind
          kind: static
        ContinueStatement:
          module: crate::kind
          kind: static
        DebuggerStatement:
          module: crate::kind
          kind: static
        Decorator:
          module: crate::kind
          kind: static
        DoStatement:
          module: crate::kind
          kind: static
        ElseClause:
          module: crate::kind
          kind: static
        EmptyStatement:
          module: crate::kind
          kind: static
        EscapeSequence:
          module: crate::kind
          kind: static
        ExportClause:
          module: crate::kind
          kind: static
        ExportSpecifier:
          module: crate::kind
          kind: static
        ExportStatement:
          module: crate::kind
          kind: static
        ExpressionStatement:
          module: crate::kind
          kind: static
        False:
          module: crate::kind
          kind: static
        FieldDefinition:
          module: crate::kind
          kind: static
        FinallyClause:
          module: crate::kind
          kind: static
        ForInStatement:
          module: crate::kind
          kind: static
        FormalParameters:
          module: crate::kind
          kind: static
        ForStatement:
          module: crate::kind
          kind: static
        Function:
          module: crate::kind
          kind: static
        FunctionDeclaration:
          module: crate::kind
          kind: static
        GeneratorFunction:
          module: crate::kind
          kind: static
        GeneratorFunctionDeclaration:
          module: crate::kind
          kind: static
        GlimmerClosingTag:
          module: crate::kind
          kind: static
        GlimmerOpeningTag:
          module: crate::kind
          kind: static
        GlimmerTemplate:
          module: crate::kind
          kind: static
        HashBangLine:
          module: crate::kind
          kind: static
        Identifier:
          module: crate::kind
          kind: static
        IfStatement:
          module: crate::kind
          kind: static
        Import:
          module: crate::kind
          kind: static
        ImportClause:
          module: crate::kind
          kind: static
        ImportSpecifier:
          module: crate::kind
          kind: static
        ImportStatement:
          module: crate::kind
          kind: static
        JsxAttribute:
          module: crate::kind
          kind: static
        JsxClosingElement:
          module: crate::kind
          kind: static
        JsxElement:
          module: crate::kind
          kind: static
        JsxExpression:
          module: crate::kind
          kind: static
        JsxNamespaceName:
          module: crate::kind
          kind: static
        JsxOpeningElement:
          module: crate::kind
          kind: static
        JsxSelfClosingElement:
          module: crate::kind
          kind: static
        JsxText:
          module: crate::kind
          kind: static
        LabeledStatement:
          module: crate::kind
          kind: static
        LexicalDeclaration:
          module: crate::kind
          kind: static
        MemberExpression:
          module: crate::kind
          kind: static
        MetaProperty:
          module: crate::kind
          kind: static
        MethodDefinition:
          module: crate::kind
          kind: static
        NamedImports:
          module: crate::kind
          kind: static
        NamespaceExport:
          module: crate::kind
          kind: static
        NamespaceImport:
          module: crate::kind
          kind: static
        NewExpression:
          module: crate::kind
          kind: static
        Null:
          module: crate::kind
          kind: static
        Object:
          module: crate::kind
          kind: static
        ObjectAssignmentPattern:
          module: crate::kind
          kind: static
        ObjectPattern:
          module: crate::kind
          kind: static
        OptionalChain:
          module: crate::kind
          kind: static
        Pair:
          module: crate::kind
          kind: static
        PairPattern:
          module: crate::kind
          kind: static
        ParenthesizedExpression:
          module: crate::kind
          kind: static
        PrivatePropertyIdentifier:
          module: crate::kind
          kind: static
        Program:
          module: crate::kind
          kind: static
        PropertyIdentifier:
          module: crate::kind
          kind: static
        RegexFlags:
          module: crate::kind
          kind: static
        RegexPattern:
          module: crate::kind
          kind: static
        RestPattern:
          module: crate::kind
          kind: static
        ReturnStatement:
          module: crate::kind
          kind: static
        SequenceExpression:
          module: crate::kind
          kind: static
        ShorthandPropertyIdentifier:
          module: crate::kind
          kind: static
        ShorthandPropertyIdentifierPattern:
          module: crate::kind
          kind: static
        SpreadElement:
          module: crate::kind
          kind: static
        StatementBlock:
          module: crate::kind
          kind: static
        StatementIdentifier:
          module: crate::kind
          kind: static
        SubscriptExpression:
          module: crate::kind
          kind: static
        Super:
          module: crate::kind
          kind: static
        SwitchBody:
          module: crate::kind
          kind: static
        SwitchCase:
          module: crate::kind
          kind: static
        SwitchDefault:
          module: crate::kind
          kind: static
        SwitchStatement:
          module: crate::kind
          kind: static
        TemplateString:
          module: crate::kind
          kind: static
        TemplateSubstitution:
          module: crate::kind
          kind: static
        TernaryExpression:
          module: crate::kind
          kind: static
        This:
          module: crate::kind
          kind: static
        ThrowStatement:
          module: crate::kind
          kind: static
        True:
          module: crate::kind
          kind: static
        TryStatement:
          module: crate::kind
          kind: static
        UnaryExpression:
          module: crate::kind
          kind: static
        Undefined:
          module: crate::kind
          kind: static
        UpdateExpression:
          module: crate::kind
          kind: static
        VariableDeclaration:
          module: crate::kind
          kind: static
        VariableDeclarator:
          module: crate::kind
          kind: static
        WhileStatement:
          module: crate::kind
          kind: static
        WithStatement:
          module: crate::kind
          kind: static
        YieldExpression:
          module: crate::kind
          kind: static
        Kind:
          module: crate::kind
          kind: type
        is_literal_kind:
          module: crate::kind
          kind: function
        config_comment_parser:
          module: crate::scope
          kind: type
        Reference:
          module: crate::scope
          kind: type
        Scope:
          module: crate::scope
          kind: type
        ScopeManager:
          module: crate::scope
          kind: type
        ScopeType:
          module: crate::scope
          kind: type
        StringFragment:
          module: crate::kind
          kind: static
        Variable:
          module: crate::scope
          kind: type
        VariableType:
          module: crate::scope
          kind: type
        upper_case_first:
          module: crate::string_utils
          kind: function
        ast_utils:
          module: crate::utils
          kind: module
        get_static_string_value:
          module: crate::utils::ast_utils
          kind: function
        range_between_start_and_end:
          module: tree_sitter_lint
          kind: function
        FileRunContext:
          module: tree_sitter_lint
          kind: type
        Fixer:
          module: tree_sitter_lint
          kind: type
        FromFileRunContext:
          module: tree_sitter_lint
          kind: type
        NodeParentCache:
          module: tree_sitter_lint
          kind: type
        NodeParentProvider:
          module: tree_sitter_lint
          kind: type
        QueryMatchContext:
          module: tree_sitter_lint
          kind: type
        Rule:
          module: tree_sitter_lint
          kind: type
        RuleTestExpectedError:
          module: tree_sitter_lint
          kind: type
        RuleTestExpectedErrorBuilder:
          module: tree_sitter_lint
          kind: type
        StandaloneNodeParentProvider:
          module: tree_sitter_lint
          kind: type
        SkipOptionsBuilder:
          module: tree_sitter_lint
          kind: type
        ViolationData:
          module: tree_sitter_lint
          kind: type
        rule:
          module: tree_sitter_lint
          kind: macro
        violation:
          module: tree_sitter_lint
          kind: macro
        field:
          module: tree_sitter_lint
          kind: trait_method
          trait: NodeExt
        first_non_comment_named_child:
          module: tree_sitter_lint
          kind: trait_method
          trait: NodeExt
        has_child_of_kind:
          module: tree_sitter_lint
          kind: trait_method
          trait: NodeExt
        maybe_first_child_of_kind:
          module: tree_sitter_lint
          kind: trait_method
          trait: NodeExt
        maybe_parent:
          module: tree_sitter_lint
          kind: trait_method
          trait: NodeExt
        non_comment_named_children:
          module: tree_sitter_lint
          kind: trait_method
          trait: NodeExt
        num_non_comment_named_children:
          module: tree_sitter_lint
          kind: trait_method
          trait: NodeExt
        parent_:
          module: tree_sitter_lint
          kind: trait_method
          trait: NodeExt
        text:
          module: tree_sitter_lint
          kind: trait_method
          trait: NodeExt
        tokens:
          module: tree_sitter_lint
          kind: trait_method
          trait: NodeExt
        tid:
          module: tree_sitter_lint::better_any
          kind: macro
        Node:
          module: tree_sitter_lint::tree_sitter
          kind: type
        Point:
          module: tree_sitter_lint::tree_sitter
          kind: type
        Tree:
          module: tree_sitter_lint::tree_sitter
          kind: type
        TreeCursor:
          module: tree_sitter_lint::tree_sitter
          kind: type
        RopeOrSlice:
          module: tree_sitter_lint::tree_sitter_grep
          kind: type
        SupportedLanguage:
          module: tree_sitter_lint::tree_sitter_grep
          kind: type
        Deserialize:
          module: serde
          kind: type
        continue_if_none:
          module: squalid
          kind: macro
        return_default_if_none:
          module: squalid
          kind: macro
        return_if_none:
          module: squalid
          kind: macro
        run_once:
          module: squalid
          kind: macro
        json_object:
          module: squalid
          kind: macro
        regex:
          module: squalid
          kind: macro
<<<<<<< HEAD
        map_or_default:
          module: squalid
          kind: trait_method
          trait: OptionExt
        matches:
          module: squalid
          kind: trait_method
          trait: OptionExt
=======
>>>>>>> b4444da7
        then_and:
          module: squalid
          kind: trait_method
          trait: BoolExt
        map_borrowed:
          module: squalid
          kind: trait_method
          trait: CowExt
        map_borrowed_ref:
          module: squalid
          kind: trait_method
          trait: CowExt
        map_cow:
          module: squalid
          kind: trait_method
          trait: CowExt
        map_cow_ref:
          module: squalid
          kind: trait_method
          trait: CowExt
        sliced:
          module: squalid
          kind: trait_method
          trait: CowStrExt
        sliced_owned:
          module: squalid
          kind: trait_method
          trait: CowStrExt
        trimmed:
          module: squalid
          kind: trait_method
          trait: CowStrExt
        trimmed_ref:
          module: squalid
          kind: trait_method
          trait: CowStrExt
        thrush:
          module: squalid
          kind: trait_method
          trait: EverythingExt
        when:
          module: squalid
          kind: trait_method
          trait: EverythingExt
        non_empty:
          module: squalid
          kind: trait_method
          trait: NonEmpty
        map_or_default:
          module: squalid
          kind: trait_method
          trait: OptionExt
        matches:
          module: squalid
          kind: trait_method
          trait: OptionExt
        as_double_deref:
          module: squalid
          kind: trait_method
          trait: OptionExtDeref
        # sorted_by_key:
        #   module: squalid
        #   kind: trait_method
        #   trait: SliceExtClone
        # sorted:
        #   module: squalid
        #   kind: trait_method
        #   trait: SliceExtCloneOrd
        Captures:
          module: regex
          kind: type
        Regex:
          module: regex
          kind: type
        Either:
          module: itertools
          kind: type
        collect_vec:
          module: itertools
          kind: trait_method
          trait: Itertools
        instrument:
          module: tracing
          kind: attribute
        trace:
          module: tracing
          kind: macro
        Lazy:
          module: once_cell::sync
          kind: type
        visit_reg_exp_ast:
          module: regexpp_js
          kind: function
        RegExpParser:
          module: regexpp_js
          kind: type
        RegExpValidator:
          module: regexpp_js
          kind: type
        ValidatePatternFlags:
          module: regexpp_js
          kind: type
        Wtf16:
          module: regexpp_js
          kind: type
        json:
          module: serde_json
          kind: macro
        iter:
          module: std
          kind: module
<<<<<<< HEAD
        ops:
          module: std
          kind: module
=======
        OnceCell:
          module: std::cell
          kind: type
>>>>>>> b4444da7
        Ref:
          module: std::cell
          kind: type
        RefCell:
          module: std::cell
          kind: type
        HashSet:
          module: std::collections
          kind: type
        HashMap:
          module: std::collections
          kind: type
        Rc:
          module: std::rc
          kind: type
        Arc:
          module: std::sync
          kind: type
        OnceLock:
          module: std::sync
          kind: type
        Cow:
          module: std::borrow
          kind: type
tree-sitter-lint-dependency:
  path: ../tree-sitter-lint<|MERGE_RESOLUTION|>--- conflicted
+++ resolved
@@ -25,18 +25,15 @@
         CommentType:
           module: crate::ast_helpers
           kind: type
-<<<<<<< HEAD
+        Number:
+          module: crate::ast_helpers
+          kind: type
+        NumberOrBigInt:
+          module: crate::ast_helpers
+          kind: type
         get_array_expression_elements:
           module: crate::ast_helpers
           kind: function
-=======
-        Number:
-          module: crate::ast_helpers
-          kind: type
-        NumberOrBigInt:
-          module: crate::ast_helpers
-          kind: type
->>>>>>> b4444da7
         get_call_expression_arguments:
           module: crate::ast_helpers
           kind: function
@@ -58,23 +55,22 @@
         get_method_definition_kind:
           module: crate::ast_helpers
           kind: function
-<<<<<<< HEAD
+        get_number_literal_value:
+          module: crate::ast_helpers
+          kind: function
+        get_num_import_specifiers:
+          module: crate::ast_helpers
+          kind: function
         get_spread_element_argument:
           module: crate::ast_helpers
           kind: function
+        get_template_string_chunks:
+          module: crate::ast_helpers
+          kind: function
+        is_async_function:
+          module: crate::ast_helpers
+          kind: function
         is_chain_expression:
-=======
-        get_number_literal_value:
-          module: crate::ast_helpers
-          kind: function
-        get_num_import_specifiers:
-          module: crate::ast_helpers
-          kind: function
-        get_template_string_chunks:
-          module: crate::ast_helpers
-          kind: function
-        is_async_function:
->>>>>>> b4444da7
           module: crate::ast_helpers
           kind: function
         is_class_member_static:
@@ -608,17 +604,6 @@
         regex:
           module: squalid
           kind: macro
-<<<<<<< HEAD
-        map_or_default:
-          module: squalid
-          kind: trait_method
-          trait: OptionExt
-        matches:
-          module: squalid
-          kind: trait_method
-          trait: OptionExt
-=======
->>>>>>> b4444da7
         then_and:
           module: squalid
           kind: trait_method
@@ -730,15 +715,12 @@
         iter:
           module: std
           kind: module
-<<<<<<< HEAD
         ops:
           module: std
           kind: module
-=======
         OnceCell:
           module: std::cell
           kind: type
->>>>>>> b4444da7
         Ref:
           module: std::cell
           kind: type
