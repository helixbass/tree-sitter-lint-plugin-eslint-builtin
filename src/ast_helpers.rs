use std::borrow::Cow;

<<<<<<< HEAD
use crate::{
    kind::{
        self, FieldDefinition, ForInStatement, Kind, MethodDefinition, ParenthesizedExpression,
        PropertyIdentifier,
    },
=======
use tree_sitter_lint::{regex, tree_sitter::Node, QueryMatchContext};

use crate::{
    kind::{
        self, BinaryExpression, Comment, FieldDefinition, Kind, MemberExpression, MethodDefinition,
        Pair, ParenthesizedExpression, PropertyIdentifier, ShorthandPropertyIdentifier,
        UnaryExpression,
    },
    return_default_if_none,
>>>>>>> 15efca25
    text::SourceTextProvider,
};

#[macro_export]
macro_rules! assert_kind {
    ($node:expr, $kind:expr) => {
        assert!(
            $node.kind() == $kind,
            "Expected kind {:?}, got: {:?}",
            $kind,
            $node.kind()
        );
    };
}

#[macro_export]
macro_rules! assert_one_of_kinds {
    ($node:expr, $kinds:expr) => {
        assert!(
            $kinds.iter().any(|kind| $node.kind() == *kind),
            "Expected kind {:?}, got: {:?}",
            $kinds,
            $node.kind()
        );
    };
}

#[macro_export]
macro_rules! return_default_if_false {
    ($expr:expr) => {
        if !$expr {
            return Default::default();
        }
    };
}

pub fn is_for_of<'a>(node: Node, source_text_provider: &impl SourceTextProvider<'a>) -> bool {
    assert_kind!(node, ForInStatement);
    matches!(
        node.child_by_field_name("operator"),
        Some(child) if source_text_provider.get_node_text(child) == "of"
    )
}

pub fn is_for_of_await<'a>(node: Node, source_text_provider: &impl SourceTextProvider<'a>) -> bool {
    assert_kind!(node, ForInStatement);
    is_for_of(node, source_text_provider)
        && matches!(
            // TODO: I can't do stuff like this because comments could be anywhere
            node.child(1),
            Some(child) if source_text_provider.get_node_text(child) == "await"
        )
}

#[allow(dead_code)]
pub fn skip_parenthesized_expressions(node: Node) -> Node {
    skip_nodes_of_type(node, ParenthesizedExpression)
}

pub fn skip_nodes_of_type(mut node: Node, kind: Kind) -> Node {
    while node.kind() == kind {
        let mut cursor = node.walk();
        if !cursor.goto_first_child() {
            return node;
        }
        while cursor.node().kind() == Comment || !cursor.node().is_named() {
            if !cursor.goto_next_sibling() {
                return node;
            }
        }
        node = cursor.node();
    }
    node
}

pub fn skip_nodes_of_types<'a>(mut node: Node<'a>, kinds: &[Kind]) -> Node<'a> {
    while kinds.contains(&node.kind()) {
        let mut cursor = node.walk();
        if !cursor.goto_first_child() {
            return node;
        }
        while cursor.node().kind() == Comment || !cursor.node().is_named() {
            if !cursor.goto_next_sibling() {
                return node;
            }
        }
        node = cursor.node();
    }
    node
}

fn get_previous_non_comment_sibling(mut node: Node) -> Option<Node> {
    node = node.prev_sibling()?;
    while node.kind() == Comment {
        node = node.prev_sibling()?;
    }
    Some(node)
}

#[derive(Copy, Clone, Debug, PartialEq, Eq)]
pub enum MethodDefinitionKind {
    Method,
    Constructor,
    Get,
    Set,
}

pub fn get_method_definition_kind(node: Node, context: &QueryMatchContext) -> MethodDefinitionKind {
    assert_kind!(node, MethodDefinition);
    let name = node.child_by_field_name("name").unwrap();
    if name.kind() == PropertyIdentifier
        && context.get_node_text(name) == "constructor"
        && !is_class_member_static(node, context)
    {
        return MethodDefinitionKind::Constructor;
    }
    if name.kind() == kind::String
        && string_node_equals(name, "constructor", context)
        && !is_class_member_static(node, context)
    {
        return MethodDefinitionKind::Constructor;
    }
    match get_previous_non_comment_sibling(name)
        .map(|prev_sibling| context.get_node_text(prev_sibling))
        .as_deref()
    {
        Some("get") => MethodDefinitionKind::Get,
        Some("set") => MethodDefinitionKind::Set,
        _ => MethodDefinitionKind::Method,
    }
}

#[derive(Copy, Clone, Debug, PartialEq, Eq)]
pub enum ObjectPropertyKind {
    Init,
    Get,
    Set,
}

pub fn get_object_property_kind(node: Node, context: &QueryMatchContext) -> ObjectPropertyKind {
    match node.kind() {
        Pair | ShorthandPropertyIdentifier => ObjectPropertyKind::Init,
        MethodDefinition => {
            let mut cursor = node.walk();
            assert!(cursor.goto_first_child());
            loop {
                if cursor.field_name() == Some("name") {
                    return ObjectPropertyKind::Init;
                }
                match &*context.get_node_text(cursor.node()) {
                    "get" => return ObjectPropertyKind::Get,
                    "set" => return ObjectPropertyKind::Set,
                    _ => (),
                }
                assert!(cursor.goto_next_sibling());
            }
        }
        _ => unreachable!(),
    }
}

fn string_node_equals(node: Node, value: &str, context: &QueryMatchContext) -> bool {
    assert_kind!(node, kind::String);
    let node_text = context.get_node_text(node);
    &node_text[1..node_text.len() - 1] == value
}

pub fn is_class_member_static(node: Node, context: &QueryMatchContext) -> bool {
    assert_one_of_kinds!(node, [MethodDefinition, FieldDefinition]);

    let mut cursor = node.walk();
    return_default_if_false!(cursor.goto_first_child());
    while cursor.field_name() == Some("decorator") {
        return_default_if_false!(cursor.goto_next_sibling());
    }
    context.get_node_text(cursor.node()) == "static"
}

pub enum Number {
    NaN,
    Integer(u64),
    Float(f64),
}

impl From<&str> for Number {
    fn from(value: &str) -> Self {
        let value = regex!(r#"_"#).replace_all(value, "");
        if is_hex_literal(&value) {
            u64::from_str_radix(&value[2..], 16).map_or(Self::NaN, Self::Integer)
        } else if is_octal_literal(&value) {
            u64::from_str_radix(&value[2..], 8).map_or(Self::NaN, Self::Integer)
        } else if is_binary_literal(&value) {
            u64::from_str_radix(&value[2..], 2).map_or(Self::NaN, Self::Integer)
        } else if is_bigint_literal(&value) {
            value[..value.len() - 1]
                .parse::<u64>()
                .map_or(Self::NaN, Self::Integer)
        } else if let Some(value) = value.strip_prefix('0') {
            u64::from_str_radix(value, 8).map_or(Self::NaN, Self::Integer)
        } else {
            value
                .parse::<u64>()
                .map(Self::Integer)
                .unwrap_or_else(|_| value.parse::<f64>().map_or(Self::NaN, Self::Float))
        }
    }
}

fn is_bigint_literal(number_node_text: &str) -> bool {
    number_node_text.ends_with('n')
}

fn is_hex_literal(number_node_text: &str) -> bool {
    number_node_text.starts_with("0x") || number_node_text.starts_with("0X")
}

fn is_binary_literal(number_node_text: &str) -> bool {
    number_node_text.starts_with("0b") || number_node_text.starts_with("0B")
}

fn is_octal_literal(number_node_text: &str) -> bool {
    number_node_text.starts_with("0o") || number_node_text.starts_with("0O")
}

pub fn get_number_literal_string_value(node: Node, context: &QueryMatchContext) -> String {
    assert_kind!(node, "number");

    match Number::from(&*context.get_node_text(node)) {
        Number::NaN => unreachable!("I don't know if this should be possible?"),
        Number::Integer(number) => number.to_string(),
        Number::Float(number) => number.to_string(),
    }
}

pub fn is_logical_and<'a>(node: Node, source_text_provider: &impl SourceTextProvider<'a>) -> bool {
    is_binary_expression_with_operator(node, "&&", source_text_provider)
}

pub fn is_binary_expression_with_operator<'a>(
    node: Node,
    operator: &str,
    source_text_provider: &impl SourceTextProvider<'a>,
) -> bool {
    node.kind() == BinaryExpression
        && get_binary_expression_operator(node, source_text_provider) == operator
}

pub fn is_binary_expression_with_one_of_operators<'a>(
    node: Node,
    operators: &[impl AsRef<str>],
    source_text_provider: &impl SourceTextProvider<'a>,
) -> bool {
    if node.kind() != BinaryExpression {
        return false;
    }
    let operator_text = get_binary_expression_operator(node, source_text_provider);
    operators
        .iter()
        .any(|operator| operator_text == operator.as_ref())
}

pub fn is_chain_expression(mut node: Node) -> bool {
    loop {
        if node.kind() != MemberExpression {
            return false;
        }
        if node.child_by_field_name("optional_chain").is_some() {
            return true;
        }
        node = return_default_if_none!(node.parent());
    }
}

pub fn get_binary_expression_operator<'a>(
    node: Node,
    source_text_provider: &impl SourceTextProvider<'a>,
) -> Cow<'a, str> {
    assert_kind!(node, BinaryExpression);
    source_text_provider.get_node_text(node.child_by_field_name("operator").unwrap())
}

pub fn get_unary_expression_operator<'a>(
    node: Node,
    source_text_provider: &impl SourceTextProvider<'a>,
) -> Cow<'a, str> {
    assert_kind!(node, UnaryExpression);
    source_text_provider.get_node_text(node.child_by_field_name("operator").unwrap())
}<|MERGE_RESOLUTION|>--- conflicted
+++ resolved
@@ -1,22 +1,14 @@
 use std::borrow::Cow;
 
-<<<<<<< HEAD
+use tree_sitter_lint::{regex, tree_sitter::Node, QueryMatchContext};
+
 use crate::{
     kind::{
-        self, FieldDefinition, ForInStatement, Kind, MethodDefinition, ParenthesizedExpression,
-        PropertyIdentifier,
-    },
-=======
-use tree_sitter_lint::{regex, tree_sitter::Node, QueryMatchContext};
-
-use crate::{
-    kind::{
-        self, BinaryExpression, Comment, FieldDefinition, Kind, MemberExpression, MethodDefinition,
-        Pair, ParenthesizedExpression, PropertyIdentifier, ShorthandPropertyIdentifier,
-        UnaryExpression,
+        self, BinaryExpression, Comment, FieldDefinition, ForInStatement, Kind, MemberExpression,
+        MethodDefinition, Pair, ParenthesizedExpression, PropertyIdentifier,
+        ShorthandPropertyIdentifier, UnaryExpression,
     },
     return_default_if_none,
->>>>>>> 15efca25
     text::SourceTextProvider,
 };
 
