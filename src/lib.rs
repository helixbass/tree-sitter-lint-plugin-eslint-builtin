#![allow(non_upper_case_globals, clippy::into_iter_on_ref)]

use tree_sitter_lint::Plugin;

mod ast_helpers;
mod kind;
mod macros;
mod rules;
<<<<<<< HEAD
mod scope;
=======
>>>>>>> 15efca25
mod text;
mod utils;
mod visit;

use rules::{
    for_direction_rule, no_async_promise_executor_rule, no_await_in_loop_rule,
    no_compare_neg_zero_rule, no_cond_assign_rule, no_debugger_rule, no_dupe_class_members_rule,
    no_dupe_else_if_rule, no_dupe_keys_rule, no_duplicate_case_rule, no_unneeded_ternary_rule,
};

pub fn instantiate() -> Plugin {
    Plugin {
        name: "eslint-builtin".to_owned(),
        rules: vec![
            for_direction_rule(),
            no_async_promise_executor_rule(),
            no_await_in_loop_rule(),
            no_compare_neg_zero_rule(),
            no_cond_assign_rule(),
            no_debugger_rule(),
            no_dupe_class_members_rule(),
            no_dupe_else_if_rule(),
            no_dupe_keys_rule(),
            no_duplicate_case_rule(),
            no_unneeded_ternary_rule(),
        ],
    }
}<|MERGE_RESOLUTION|>--- conflicted
+++ resolved
@@ -6,10 +6,7 @@
 mod kind;
 mod macros;
 mod rules;
-<<<<<<< HEAD
 mod scope;
-=======
->>>>>>> 15efca25
 mod text;
 mod utils;
 mod visit;
