--- conflicted
+++ resolved
@@ -37,13 +37,10 @@
 };
 
 use crate::kind::{
-<<<<<<< HEAD
     Array, ImportStatement, JsxOpeningElement, JsxSelfClosingElement, SpreadElement,
-=======
     ExportStatement, Function, FunctionDeclaration, GeneratorFunction,
-    GeneratorFunctionDeclaration, ImportStatement, JsxOpeningElement, JsxSelfClosingElement,
+    GeneratorFunctionDeclaration,
     NamedImports, NamespaceImport, TemplateSubstitution,
->>>>>>> b4444da7
 };
 
 #[macro_export]
@@ -699,16 +696,6 @@
     node.kind() == CallExpression && node.field("arguments").kind() == TemplateString
 }
 
-<<<<<<< HEAD
-pub fn get_array_expression_elements(node: Node) -> impl Iterator<Item = Option<Node>> {
-    assert_kind!(node, Array);
-    get_comma_separated_optional_non_comment_named_children(node)
-}
-
-pub fn get_spread_element_argument(node: Node) -> Node {
-    assert_kind!(node, SpreadElement);
-    node.first_non_comment_named_child(SupportedLanguage::Javascript)
-=======
 pub fn get_template_string_chunks<'a>(
     node: Node<'a>,
     context: &QueryMatchContext<'a, '_>,
@@ -865,6 +852,16 @@
     }
 }
 
+pub fn get_array_expression_elements(node: Node) -> impl Iterator<Item = Option<Node>> {
+    assert_kind!(node, Array);
+    get_comma_separated_optional_non_comment_named_children(node)
+}
+
+pub fn get_spread_element_argument(node: Node) -> Node {
+    assert_kind!(node, SpreadElement);
+    node.first_non_comment_named_child(SupportedLanguage::Javascript)
+}
+
 #[cfg(test)]
 mod tests {
     use speculoos::prelude::*;
@@ -889,5 +886,4 @@
             assert_that!(&get_cooked_value(input /* , false */)).is_equal_to(expected);
         }
     }
->>>>>>> b4444da7
 }